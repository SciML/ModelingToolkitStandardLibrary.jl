# ModelingToolkitStandardLibrary: Electrical Components

```@meta
CurrentModule = ModelingToolkitStandardLibrary.Electrical
```

```@contents
Pages = ["electrical.md"]
```

## Index

```@index
Pages = ["electrical.md"]
```

## Electrical Utilities

```@docs
Pin
OnePort
DigitalPin
```

## Analog Components

```@docs
Ground
Resistor
Conductor
Capacitor
Inductor
IdealOpAmp
<<<<<<< HEAD
Diode
=======
HeatingDiode
>>>>>>> 563faa7b
```

## Analog Sensors

```@docs
CurrentSensor
PotentialSensor
VoltageSensor
PowerSensor
MultiSensor
```

## Analog Sources

```@docs
Voltage
Current
```

## Digital Gates

```@docs
Not
And
Nand
Or
Nor
Xor
Xnor
```

## Digital Components

```@docs
HalfAdder
FullAdder
MUX
DEMUX
Encoder
Decoder
```

## Digital Sources

```@docs
PulseDiff
Set
Reset
Pulse
```<|MERGE_RESOLUTION|>--- conflicted
+++ resolved
@@ -31,11 +31,8 @@
 Capacitor
 Inductor
 IdealOpAmp
-<<<<<<< HEAD
 Diode
-=======
 HeatingDiode
->>>>>>> 563faa7b
 ```
 
 ## Analog Sensors
