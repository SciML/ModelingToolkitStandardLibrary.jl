--- conflicted
+++ resolved
@@ -20,29 +20,18 @@
     @named model = ODESystem(connections, t,
                              systems = [fixed, inertia1, inertia2, spring, damper])
     sys = structural_simplify(model)
-<<<<<<< HEAD
-    
-    @test_throws Any prob = ODEProblem(sys, Pair[], (0, 10.0))
-    @test_throws Any prob = ODAEProblem(sys, Pair[], (0, 10.0))
+
+    @test_throws Any prob=ODEProblem(sys, Pair[], (0, 10.0))
+    @test_throws Any prob=ODAEProblem(sys, Pair[], (0, 10.0))
 
     prob = DAEProblem(sys, D.(states(sys)) .=> 0.0, Pair[], (0, 10.0))
-=======
-    prob = DAEProblem(sys, D.(states(sys)) .=> 0, D.(states(model)) .=> 0.0, (0, 10.0))
->>>>>>> db37027c
-    sol = solve(prob, DFBDF())
-    
+    sol = solve(prob, DFBDF())
+
     @test sol.retcode == :Success
     @test all(sol[inertia1.w] .== 0)
-    @test sol[inertia2.w][end] ≈ 0 atol = 1e-3 # all energy has dissipated
+    @test sol[inertia2.w][end]≈0 atol=1e-3 # all energy has dissipated
 
     # Plots.plot(sol; vars=[inertia1.w, inertia2.w])
-<<<<<<< HEAD
-=======
-
-    @test sol.retcode == :Success
-    @test_skip all(sol[inertia1.w] .== 0)
-    @test sol[inertia2.w][end]≈0 atol=1e-3 # all energy has dissipated
->>>>>>> db37027c
 end
 
 @testset "two inertias with driving torque" begin
@@ -75,29 +64,17 @@
                                  sine,
                              ])
     sys = structural_simplify(model)
-<<<<<<< HEAD
-
-    @test_throws Any prob = ODAEProblem(sys, Pair[], (0, 1.0))
+
+    @test_throws Any prob=ODAEProblem(sys, Pair[], (0, 1.0))
 
     prob = DAEProblem(sys, D.(states(sys)) .=> 0.0, [D(D(inertia2.phi)) => 1.0], (0, 10.0))
-=======
-    prob = DAEProblem(sys, D.(states(sys)) .=> 0.0, [D(D(inertia2.phi)) => 1.0; D.(states(model)) .=> 0.0], (0, 10.0))
->>>>>>> db37027c
-    sol = solve(prob, DFBDF())
-
-    @test sol.retcode == :Success
-    @test all(isapprox.(sol[inertia1.w], -sol[inertia2.w]*2, atol=1)) # exact opposite oscillation with smaller amplitude J2 = 2*J1
+    sol = solve(prob, DFBDF())
+
+    @test sol.retcode == :Success
+    @test all(isapprox.(sol[inertia1.w], -sol[inertia2.w] * 2, atol = 1)) # exact opposite oscillation with smaller amplitude J2 = 2*J1
     @test sol[torque.flange.tau] ≈ -sol[sine.output.u] # torque source is equal to negative sine
 
-<<<<<<< HEAD
     # Plots.plot(sol; vars=[inertia1.w, -inertia2.w*2])
-=======
-    @test_skip begin
-        @test sol.retcode == :Success
-        @test all(isapprox.(sol[inertia1.w], -sol[inertia2.w] * 2, atol = 1)) # exact opposite oscillation with smaller amplitude J2 = 2*J1
-        @test_broken all(sol[torque.flange.tau] .== -sol[sine.output.u]) # torque source is equal to negative sine
-    end
->>>>>>> db37027c
 end
 
 # see: https://doc.modelica.org/Modelica%204.0.0/Resources/helpWSM/Modelica/Modelica.Mechanics.Rotational.Examples.First.html
@@ -144,13 +121,13 @@
                              ])
     sys = structural_simplify(model)
 
-    @test_throws Any prob = ODAEProblem(sys, Pair[], (0, 1.0))
-
-    
+    @test_throws Any prob=ODAEProblem(sys, Pair[], (0, 1.0))
+
     sys = structural_simplify(model) # returns unbalanced system
     @test_broken prob = DAEProblem(sys, D.(states(model)) .=> 0.0, Pair[], (0, 10.0))
-    sys = alias_elimination(expand_connections(model))  
-    prob = DAEProblem(sys, vcat(D.(states(sys)) .=> 0.0), [D(idealGear.phi_a) => 0.0], (0, 10.0))
+    sys = alias_elimination(expand_connections(model))
+    prob = DAEProblem(sys, vcat(D.(states(sys)) .=> 0.0), [D(idealGear.phi_a) => 0.0],
+                      (0, 10.0))
     sol = solve(prob, DFBDF())
     @test sol.retcode == :Success
 
@@ -158,38 +135,45 @@
 end
 
 @testset "Stick-Slip" begin
-    function VelocityProfile(;name)
-        @named sine = Blocks.Sine(amplitude=10, frequency=0.1)
-        @named dz = Blocks.DeadZone(u_max=2)
-        @named lim = Blocks.Limiter(y_max=6)
+    function VelocityProfile(; name)
+        @named sine = Blocks.Sine(amplitude = 10, frequency = 0.1)
+        @named dz = Blocks.DeadZone(u_max = 2)
+        @named lim = Blocks.Limiter(y_max = 6)
         @named output = Blocks.RealOutput()
-        connections = [
-            connect(sine.output, dz.input)
-            connect(dz.output, lim.input)
-            connect(lim.output, output)
-        ]
-        ODESystem(connections, t, [], []; name=name, systems=[sine, dz, lim, output])
+        connections = [connect(sine.output, dz.input)
+                       connect(dz.output, lim.input)
+                       connect(lim.output, output)]
+        ODESystem(connections, t, [], []; name = name, systems = [sine, dz, lim, output])
     end
 
     @named fixed = Fixed()
-    @named spring = Spring(c=6.5)
-    @named damper = Damper(d=0.01)
-    @named inertia = Inertia(J=0.0001)
-    @named friction = RotationalFriction(f=0.001, tau_c=20, w_brk=0.06035, tau_brk=25)
+    @named spring = Spring(c = 6.5)
+    @named damper = Damper(d = 0.01)
+    @named inertia = Inertia(J = 0.0001)
+    @named friction = RotationalFriction(f = 0.001, tau_c = 20, w_brk = 0.06035,
+                                         tau_brk = 25)
     @named vel_profile = VelocityProfile()
-    @named source = Speed(use_support=false)
+    @named source = Speed(use_support = false)
     @named angle_sensor = AngleSensor()
 
-    connections = [
-        connect(vel_profile.output, source.w_ref)
-        connect(source.flange, friction.flange_a)
-        connect(friction.flange_b, inertia.flange_a)
-        connect(inertia.flange_b, spring.flange_a, damper.flange_a)
-        connect(spring.flange_b, damper.flange_b, fixed.flange)
-        connect(angle_sensor.flange, inertia.flange_a)
-    ]
-
-    @named model = ODESystem(connections, t, systems=[fixed, inertia, spring, damper, vel_profile, source, friction, angle_sensor])
+    connections = [connect(vel_profile.output, source.w_ref)
+                   connect(source.flange, friction.flange_a)
+                   connect(friction.flange_b, inertia.flange_a)
+                   connect(inertia.flange_b, spring.flange_a, damper.flange_a)
+                   connect(spring.flange_b, damper.flange_b, fixed.flange)
+                   connect(angle_sensor.flange, inertia.flange_a)]
+
+    @named model = ODESystem(connections, t,
+                             systems = [
+                                 fixed,
+                                 inertia,
+                                 spring,
+                                 damper,
+                                 vel_profile,
+                                 source,
+                                 friction,
+                                 angle_sensor,
+                             ])
     sys = structural_simplify(model)
     prob = DAEProblem(sys, D.(states(sys)) .=> 0.0, Pair[], (0, 10.0))
 
@@ -207,31 +191,29 @@
 
 @testset "sensors" begin
     @named fixed = Fixed()
-    @named inertia1 = Inertia(J=2) # this one is fixed
-    @named spring = Spring(c=1e4)
-    @named damper = Damper(d=10)
-    @named inertia2 = Inertia(J=2, phi_start=pi/2)
+    @named inertia1 = Inertia(J = 2) # this one is fixed
+    @named spring = Spring(c = 1e4)
+    @named damper = Damper(d = 10)
+    @named inertia2 = Inertia(J = 2, phi_start = pi / 2)
     @named speed_sensor = SpeedSensor()
     @named torque_sensor = TorqueSensor()
     @named rel_speed_sensor = RelSpeedSensor()
 
-    connections = [
-        connect(fixed.flange, inertia1.flange_b, rel_speed_sensor.flange_b)
-        connect(inertia1.flange_b, torque_sensor.flange_a)
-        connect(torque_sensor.flange_b, spring.flange_a, damper.flange_a, speed_sensor.flange, rel_speed_sensor.flange_a)
-        connect(spring.flange_b, damper.flange_b, inertia2.flange_a)
-    ]
-
-    @named model = ODESystem(
-        connections, 
-        t, 
-        systems=[
-            fixed, inertia1, inertia2, spring, damper, speed_sensor, rel_speed_sensor, torque_sensor,
-        ],
-    )
-    sys = structural_simplify(model)
-
-    @test_throws Any prob = ODEProblem(sys, Pair[], (0, 10.0))
+    connections = [connect(fixed.flange, inertia1.flange_b, rel_speed_sensor.flange_b)
+                   connect(inertia1.flange_b, torque_sensor.flange_a)
+                   connect(torque_sensor.flange_b, spring.flange_a, damper.flange_a,
+                           speed_sensor.flange, rel_speed_sensor.flange_a)
+                   connect(spring.flange_b, damper.flange_b, inertia2.flange_a)]
+
+    @named model = ODESystem(connections,
+                             t,
+                             systems = [
+                                 fixed, inertia1, inertia2, spring, damper, speed_sensor,
+                                 rel_speed_sensor, torque_sensor,
+                             ])
+    sys = structural_simplify(model)
+
+    @test_throws Any prob=ODEProblem(sys, Pair[], (0, 10.0))
 
     prob = DAEProblem(sys, D.(states(sys)) .=> 0.0, Pair[], (0, 10.0))
     sol = solve(prob, DFBDF())
@@ -239,7 +221,7 @@
     @test sol.retcode == :Success
     @test all(sol[inertia1.w] .== 0)
     @test all(sol[inertia1.w] .== sol[speed_sensor.w.u])
-    @test sol[inertia2.w][end] ≈ 0 atol = 1e-3 # all energy has dissipated
+    @test sol[inertia2.w][end]≈0 atol=1e-3 # all energy has dissipated
     @test all(sol[rel_speed_sensor.w_rel.u] .== sol[speed_sensor.w.u])
     @test all(sol[torque_sensor.tau.u] .== -sol[inertia1.flange_b.tau])
 
