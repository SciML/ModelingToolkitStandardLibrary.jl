--- conflicted
+++ resolved
@@ -65,12 +65,9 @@
     sys = structural_simplify(model)
     prob = ODEProblem(sys, Pair[], (0, 2.0))
     sol = solve(prob, Rodas4()) # has no state; does not work with Tsit5
-<<<<<<< HEAD
+    @test sol.retcode == :Success
     @test sol[short.v] == sol[R0.v] == zeros(length(sol.t))
     @test sol[R0.i] == zeros(length(sol.t))
-=======
-    @test sol.retcode == :Success
->>>>>>> 08cac878
     @test sol[R1.p.v][end] ≈ 10 atol=1e-3
     @test sol[R1.n.v][end] ≈ 5 atol=1e-3
     @test sol[R2.n.v][end] ≈ 0 atol=1e-3
