--- conflicted
+++ resolved
@@ -3,11 +3,7 @@
 """
 module Rotational
 
-<<<<<<< HEAD
-using ModelingToolkit, Symbolics
-=======
 using ModelingToolkit, Symbolics, IfElse
->>>>>>> 20366a75
 using ...Blocks: RealInput, RealOutput
 
 @parameters t
