"""
    Torque(;name) 

Input signal acting as external torque on a flange

# States:
- `phi_support(t)`: [`rad`] Absolute angle of support flange"

# Connectors:
- `flange` [Flange](@ref) 
- `tau` [RealInput](@ref)  Accelerating torque acting at flange `-flange.tau`

# Parameters:
- `use_support`
"""
function Torque(; name, use_support = false)
    @named partial_element = PartialElementaryOneFlangeAndSupport2(use_support = use_support)
    @unpack flange = partial_element
    @named tau = RealInput()
    eqs = [flange.tau ~ -tau.u]
<<<<<<< HEAD
    return extend(ODESystem(eqs, t, [], []; name=name, systems=[tau]), partial_element)
end



"""
    Speed(; name, use_support=false, exact=false, f_crit=50) 

Forced movement of a flange according to a reference angular velocity signal

# States:
- `phi_support(t)`: [`rad`] Absolute angle of support flange"

# Connectors:
- `flange` [Flange](@ref) 
- `w_ref` [RealInput](@ref) Reference angular velocity of flange with respect to support as input signal needs to be continuously differential

# Parameters:
- `use_support`: If support flange enabled, otherwise implicitly grounded
- `exact`: true/false exact treatment/filtering the input signal
- `tau_filt`: [`rad/s`] if exact=false, Time constant of low-pass filter to filter input signal
"""
function Speed(;name, use_support=false, exact=false, tau_filt=50) 
    @named partial_element = PartialElementaryOneFlangeAndSupport2(use_support=use_support)
    @unpack flange, phi_support = partial_element
    @named w_ref = RealInput()
    @variables phi(t)=0.0 w(t)=0.0 a(t)=0.0
    eqs = [
        phi ~ flange.phi - phi_support
        D(phi) ~ w
    ]
    if exact
        pars = []
        push!(eqs, w ~ w_ref.u)
        push!(eqs, a ~ 0)
    else
        pars = @parameters tau_filt=tau_filt
        push!(eqs, D(w) ~ a)
        push!(eqs, a ~ (w_ref.u - w) * tau_filt)
    end
    return extend(ODESystem(eqs, t, [phi, w, a], pars; name=name, systems=[w_ref]), partial_element)
=======
    return extend(ODESystem(eqs, t, [], []; name = name, systems = [tau]), partial_element)
>>>>>>> db37027c
end<|MERGE_RESOLUTION|>--- conflicted
+++ resolved
@@ -18,11 +18,8 @@
     @unpack flange = partial_element
     @named tau = RealInput()
     eqs = [flange.tau ~ -tau.u]
-<<<<<<< HEAD
-    return extend(ODESystem(eqs, t, [], []; name=name, systems=[tau]), partial_element)
+    return extend(ODESystem(eqs, t, [], []; name = name, systems = [tau]), partial_element)
 end
-
-
 
 """
     Speed(; name, use_support=false, exact=false, f_crit=50) 
@@ -41,26 +38,22 @@
 - `exact`: true/false exact treatment/filtering the input signal
 - `tau_filt`: [`rad/s`] if exact=false, Time constant of low-pass filter to filter input signal
 """
-function Speed(;name, use_support=false, exact=false, tau_filt=50) 
-    @named partial_element = PartialElementaryOneFlangeAndSupport2(use_support=use_support)
+function Speed(; name, use_support = false, exact = false, tau_filt = 50)
+    @named partial_element = PartialElementaryOneFlangeAndSupport2(use_support = use_support)
     @unpack flange, phi_support = partial_element
     @named w_ref = RealInput()
     @variables phi(t)=0.0 w(t)=0.0 a(t)=0.0
-    eqs = [
-        phi ~ flange.phi - phi_support
-        D(phi) ~ w
-    ]
+    eqs = [phi ~ flange.phi - phi_support
+           D(phi) ~ w]
     if exact
         pars = []
         push!(eqs, w ~ w_ref.u)
         push!(eqs, a ~ 0)
     else
-        pars = @parameters tau_filt=tau_filt
+        pars = @parameters tau_filt = tau_filt
         push!(eqs, D(w) ~ a)
         push!(eqs, a ~ (w_ref.u - w) * tau_filt)
     end
-    return extend(ODESystem(eqs, t, [phi, w, a], pars; name=name, systems=[w_ref]), partial_element)
-=======
-    return extend(ODESystem(eqs, t, [], []; name = name, systems = [tau]), partial_element)
->>>>>>> db37027c
+    return extend(ODESystem(eqs, t, [phi, w, a], pars; name = name, systems = [w_ref]),
+                  partial_element)
 end