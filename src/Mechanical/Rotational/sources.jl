
function PartialTorque(; name, use_support = false)
    @named partial_element = PartialElementaryOneFlangeAndSupport2(use_support = use_support)
    @unpack flange, phi_support = partial_element
    @variables phi(t) [
        description = "Angle of flange with respect to support (= flange.phi - support.phi)",
    ]
    eqs = [phi ~ flange.phi - phi_support]
    return extend(ODESystem(eqs, t; name = name), partial_element)
end

"""
    Torque(; name, use_support=false)

Input signal acting as external torque on a flange

# States:

  - `phi_support(t)`: [`rad`] Absolute angle of support flange

# Connectors:

  - `flange` [Flange](@ref)
  - `tau` [RealInput](@ref)  Accelerating torque acting at flange `-flange.tau`

# Parameters:

  - `use_support`
"""
@component function Torque(; name, use_support = false)
    @named partial_element = PartialElementaryOneFlangeAndSupport2(use_support = use_support)
    @unpack flange = partial_element
    @named tau = RealInput()
    eqs = [flange.tau ~ -tau.u]
    return extend(ODESystem(eqs, t, [], []; name = name, systems = [tau]), partial_element)
end

"""
<<<<<<< HEAD
    ConstantTorque(; name, tau_constant, use_support = false)

Constant torque source

# State variables:
  
- `phi_support(t)`: [`rad`] Absolute angle of support flange, only available if `use_support = true`
- `tau`: Accelerating torque acting at flange (= -flange.tau)
- `w`: Angular velocity of flange with respect to support (= der(phi))

# Connectors:
- `flange` [Flange](@ref)

# Arguments:
- `tau_constant`: The constant torque applied by the source
- `use_support`: Whether or not an internal support flange is added, defaults to false.
"""
function ConstantTorque(; name, tau_constant, use_support = false)
    @named partial_element = PartialTorque(; use_support)
    @unpack flange, phi = partial_element
    @parameters tau_constant=tau_constant [
        description = "Constant torque (if negative, torque is acting as load in positive direction of rotation)",
    ]
    @variables tau(t) [description = "Accelerating torque acting at flange (= -flange.tau)"]
    @variables w(t) [
        description = "Angular velocity of flange with respect to support (= der(phi))",
    ]
    eqs = [w ~ D(phi)
           tau ~ -flange.tau
           tau ~ tau_constant]
    return extend(ODESystem(eqs, t; name = name), partial_element)
end

"""
    Speed(; name, use_support=false, exact=false, f_crit=50) 
=======
    Speed(; name, use_support=false, exact=false, f_crit=50)
>>>>>>> a8428c8c

Forced movement of a flange according to a reference angular velocity signal

# States:

  - `phi_support(t)`: [`rad`] Absolute angle of support flange"

# Connectors:

  - `flange` [Flange](@ref)
  - `w_ref` [RealInput](@ref) Reference angular velocity of flange with respect to support as input signal needs to be continuously differential

# Parameters:

  - `use_support`: If support flange enabled, otherwise implicitly grounded
  - `exact`: true/false exact treatment/filtering the input signal
  - `tau_filt`: [`rad/s`] if exact=false, Time constant of low-pass filter to filter input signal
"""
@component function Speed(; name, use_support = false, exact = false, tau_filt = 50)
    @named partial_element = PartialElementaryOneFlangeAndSupport2(use_support = use_support)
    @unpack flange, phi_support = partial_element
    @named w_ref = RealInput()
    @variables phi(t)=0.0 w(t)=0.0 a(t)=0.0
    eqs = [phi ~ flange.phi - phi_support
           D(phi) ~ w]
    if exact
        pars = []
        push!(eqs, w ~ w_ref.u)
        push!(eqs, a ~ 0)
    else
        pars = @parameters tau_filt = tau_filt
        push!(eqs, D(w) ~ a)
        push!(eqs, a ~ (w_ref.u - w) * tau_filt)
    end
    return extend(ODESystem(eqs, t, [phi, w, a], pars; name = name, systems = [w_ref]),
                  partial_element)
end<|MERGE_RESOLUTION|>--- conflicted
+++ resolved
@@ -36,7 +36,6 @@
 end
 
 """
-<<<<<<< HEAD
     ConstantTorque(; name, tau_constant, use_support = false)
 
 Constant torque source
@@ -72,9 +71,6 @@
 
 """
     Speed(; name, use_support=false, exact=false, f_crit=50) 
-=======
-    Speed(; name, use_support=false, exact=false, f_crit=50)
->>>>>>> a8428c8c
 
 Forced movement of a flange according to a reference angular velocity signal
 
