--- conflicted
+++ resolved
@@ -264,15 +264,9 @@
 end
 
 """
-<<<<<<< HEAD
         Diode(; name, Is = 1e-6, n = 1, T = 300.15)
 
 Ideal diode based on the Shockley diode equation.
-=======
-    HeatingDiode(; name, Is = 1e-6, n = 1)
-
-Temperature dependent diode based on the Shockley diode equation.
->>>>>>> 563faa7b
 
 # States
 
@@ -282,7 +276,6 @@
     
     - `p` Positive pin
     - `n` Negative pin
-<<<<<<< HEAD
 
 # Parameters
      
@@ -291,7 +284,72 @@
     - `T`: [K] Ambient temperature
 """
 @mtkmodel Diode begin
-=======
+    begin
+        k = 1.380649e-23 # Boltzmann constant (J/K)
+        q = 1.602176634e-19 # Elementary charge (C)
+    end
+
+    @extend v, i = oneport = OnePort(; v = 0.0)
+    @parameters begin
+        Is = 1e-6, [description = "Saturation current (A)"]
+        n = 1, [description = "Ideality factor"]
+        T = 300.15, [description = "Ambient temperature"]
+    end
+    @equations begin
+        i ~ Is * (exp(v * q / (n * k * T)) - 1)
+    end
+end
+
+"""
+        Diode(; name, Is = 1e-6, n = 1, T = 300.15)
+
+Ideal diode based on the Shockley diode equation.
+
+# States
+
+    - See [OnePort](@ref)
+
+# Connectors
+    
+    - `p` Positive pin
+    - `n` Negative pin
+
+# Parameters
+     
+    - `Is`: [`A`] Saturation current
+    - `n`: Ideality factor
+    - `T`: [K] Ambient temperature
+"""
+@mtkmodel Diode begin
+    begin
+        k = 1.380649e-23 # Boltzmann constant (J/K)
+        q = 1.602176634e-19 # Elementary charge (C)
+    end
+
+    @extend v, i = oneport = OnePort(; v = 0.0)
+    @parameters begin
+        Is = 1e-6, [description = "Saturation current (A)"]
+        n = 1, [description = "Ideality factor"]
+        T = 300.15, [description = "Ambient temperature"]
+    end
+    @equations begin
+        i ~ Is * (exp(v * q / (n * k * T)) - 1)
+    end
+end
+
+"""
+    HeatingDiode(; name, Is = 1e-6, n = 1)
+
+Temperature dependent diode based on the Shockley diode equation.
+
+# States
+
+    - See [OnePort](@ref)
+
+# Connectors
+    
+    - `p` Positive pin
+    - `n` Negative pin
     - `port` [HeatPort](@ref) Heat port to model the temperature dependency
 
 # Parameters:
@@ -300,22 +358,12 @@
     - `n`: Ideality factor
 """
 @mtkmodel HeatingDiode begin
->>>>>>> 563faa7b
     begin
         k = 1.380649e-23 # Boltzmann constant (J/K)
         q = 1.602176634e-19 # Elementary charge (C)
     end
 
     @extend v, i = oneport = OnePort(; v = 0.0)
-<<<<<<< HEAD
-    @parameters begin
-        Is = 1e-6, [description = "Saturation current (A)"]
-        n = 1, [description = "Ideality factor"]
-        T = 300.15, [description = "Ambient temperature"]
-    end
-    @equations begin
-        i ~ Is * (exp(v * q / (n * k * T)) - 1)
-=======
     @components begin
         port = HeatPort()
     end
@@ -330,6 +378,5 @@
         Vt ~ k * port.T / q  # Thermal voltage equation
         i ~ Is * (exp(v / (n * Vt)) - 1)  # Shockley diode equation
         port.Q_flow ~ -v * i  # -LossPower
->>>>>>> 563faa7b
     end
 end