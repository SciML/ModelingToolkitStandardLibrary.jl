name = "ModelingToolkitStandardLibrary"
uuid = "16a59e39-deab-5bd0-87e4-056b12336739"
authors = ["Chris Rackauckas and Julia Computing"]
version = "1.5.0"

[deps]
IfElse = "615f187c-cbe4-4ef1-ba3b-2fcf58d6d173"
ModelingToolkit = "961ee093-0014-501f-94e3-6117800e7a78"
OffsetArrays = "6fe1bfb0-de20-5000-8ca7-80f57d26f881"
Symbolics = "0c5d862f-8b57-4792-8d23-62f2024744c7"

[compat]
IfElse = "0.1"
ModelingToolkit = "8"
OffsetArrays = "1"
<<<<<<< HEAD
OrdinaryDiffEq = "5.56, 6"
Symbolics = "4.9"
=======
Symbolics = "0.1, 1, 2, 3, 4"
>>>>>>> 20366a75
julia = "1.6"

[extras]
OrdinaryDiffEq = "1dea7af3-3e70-54e6-95c3-0bf5283fa5ed"
SafeTestsets = "1bc83da4-3b8d-516f-aca4-4fe02f6d838f"
Test = "8dfed614-e22c-5e08-85e1-65c5234f0b40"

[targets]
test = ["OrdinaryDiffEq", "SafeTestsets", "Test"]<|MERGE_RESOLUTION|>--- conflicted
+++ resolved
@@ -13,12 +13,7 @@
 IfElse = "0.1"
 ModelingToolkit = "8"
 OffsetArrays = "1"
-<<<<<<< HEAD
-OrdinaryDiffEq = "5.56, 6"
 Symbolics = "4.9"
-=======
-Symbolics = "0.1, 1, 2, 3, 4"
->>>>>>> 20366a75
 julia = "1.6"
 
 [extras]
