name = "ModelingToolkitStandardLibrary"
uuid = "16a59e39-deab-5bd0-87e4-056b12336739"
authors = ["Chris Rackauckas and Julia Computing"]
version = "0.1.1"

[deps]
IfElse = "615f187c-cbe4-4ef1-ba3b-2fcf58d6d173"
ModelingToolkit = "961ee093-0014-501f-94e3-6117800e7a78"
OffsetArrays = "6fe1bfb0-de20-5000-8ca7-80f57d26f881"
OrdinaryDiffEq = "1dea7af3-3e70-54e6-95c3-0bf5283fa5ed"
Symbolics = "0c5d862f-8b57-4792-8d23-62f2024744c7"

[compat]
IfElse = "0.1"
ModelingToolkit = "5.26, 6, 7"
OffsetArrays = "1"
<<<<<<< HEAD
OrdinaryDiffEq = "5.56"
Symbolics = "4"
=======
OrdinaryDiffEq = "5.56, 6"
Symbolics = "0.1, 1, 2, 3, 4"
>>>>>>> 2d7a4e89
julia = "1.6"

[extras]
SafeTestsets = "1bc83da4-3b8d-516f-aca4-4fe02f6d838f"
Test = "8dfed614-e22c-5e08-85e1-65c5234f0b40"

[targets]
test = ["SafeTestsets", "Test"]<|MERGE_RESOLUTION|>--- conflicted
+++ resolved
@@ -14,13 +14,8 @@
 IfElse = "0.1"
 ModelingToolkit = "5.26, 6, 7"
 OffsetArrays = "1"
-<<<<<<< HEAD
-OrdinaryDiffEq = "5.56"
-Symbolics = "4"
-=======
 OrdinaryDiffEq = "5.56, 6"
-Symbolics = "0.1, 1, 2, 3, 4"
->>>>>>> 2d7a4e89
+Symbolics = "4.2.2"
 julia = "1.6"
 
 [extras]
