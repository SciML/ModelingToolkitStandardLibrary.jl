name = "ModelingToolkitStandardLibrary"
uuid = "16a59e39-deab-5bd0-87e4-056b12336739"
<<<<<<< HEAD
version = "2.25.0"
=======
version = "2.26.0"
>>>>>>> 8aade8a1
authors = ["Chris Rackauckas and Julia Computing"]

[deps]
ChainRulesCore = "d360d2e6-b24c-11e9-a2a3-2a2ae2dbcce4"
DiffEqBase = "2b5f629d-d688-5b77-993f-72d75c75574e"
IfElse = "615f187c-cbe4-4ef1-ba3b-2fcf58d6d173"
LinearAlgebra = "37e2e46d-f89d-539d-b4ee-838fcccc9c8e"
ModelingToolkitBase = "7771a370-6774-4173-bd38-47e70ca0b839"
PreallocationTools = "d236fae5-4411-538c-8e31-a6e3d9e00b46"
Symbolics = "0c5d862f-8b57-4792-8d23-62f2024744c7"

[compat]
ADTypes = "1"
Aqua = "0.8"
ChainRulesCore = "1.24"
ControlSystemsBase = "1.4"
DataFrames = "1.7"
<<<<<<< HEAD
DataInterpolations = "6"
DiffEqBase = "6.152"
=======
DataInterpolations = "8"
DiffEqBase = "6.189.1"
>>>>>>> 8aade8a1
ForwardDiff = "0.10, 1"
IfElse = "0.1"
LinearAlgebra = "1.10"
ModelingToolkit = "11"
ModelingToolkitBase = "1"
OrdinaryDiffEq = "6.87"
OrdinaryDiffEqDefault = "1.1"
PreallocationTools = "0.4.27, 1"
SafeTestsets = "0.1"
SciCompDSL = "1"
SciMLStructures = "1.7.0"
SymbolicIndexingInterface = "0.3.39"
Symbolics = "7.4.1"
Test = "1"
julia = "1.10"

[extras]
ADTypes = "47edcb42-4c32-4615-8424-f2b9edc5f35b"
Aqua = "4c88cf16-eb10-579e-8560-4a9242c79595"
ControlSystemsBase = "aaaaaaaa-a6ca-5380-bf3e-84a91bcd477e"
DataFrames = "a93c6f00-e57d-5684-b7b6-d8193f3e46c0"
DataInterpolations = "82cc6244-b520-54b8-b5a6-8a565e85f1d0"
ForwardDiff = "f6369f11-7733-5829-9624-2563aa707210"
LinearAlgebra = "37e2e46d-f89d-539d-b4ee-838fcccc9c8e"
ModelingToolkit = "961ee093-0014-501f-94e3-6117800e7a78"
OrdinaryDiffEq = "1dea7af3-3e70-54e6-95c3-0bf5283fa5ed"
OrdinaryDiffEqDefault = "50262376-6c5a-4cf5-baba-aaf4f84d72d7"
SafeTestsets = "1bc83da4-3b8d-516f-aca4-4fe02f6d838f"
SciCompDSL = "91a8cdf1-4ca6-467b-a780-87fda3fff15e"
SciMLStructures = "53ae85a6-f571-4167-b2af-e1d143709226"
SymbolicIndexingInterface = "2efcf032-c050-4f8e-a9bb-153293bab1f5"
Test = "8dfed614-e22c-5e08-85e1-65c5234f0b40"

[targets]
test = ["ADTypes", "Aqua", "LinearAlgebra", "OrdinaryDiffEqDefault", "OrdinaryDiffEq", "SafeTestsets", "Test", "ControlSystemsBase", "DataFrames", "DataInterpolations", "SciMLStructures", "SymbolicIndexingInterface", "ForwardDiff", "SciCompDSL", "ModelingToolkit"]<|MERGE_RESOLUTION|>--- conflicted
+++ resolved
@@ -1,10 +1,6 @@
 name = "ModelingToolkitStandardLibrary"
 uuid = "16a59e39-deab-5bd0-87e4-056b12336739"
-<<<<<<< HEAD
-version = "2.25.0"
-=======
 version = "2.26.0"
->>>>>>> 8aade8a1
 authors = ["Chris Rackauckas and Julia Computing"]
 
 [deps]
@@ -22,13 +18,8 @@
 ChainRulesCore = "1.24"
 ControlSystemsBase = "1.4"
 DataFrames = "1.7"
-<<<<<<< HEAD
-DataInterpolations = "6"
-DiffEqBase = "6.152"
-=======
 DataInterpolations = "8"
 DiffEqBase = "6.189.1"
->>>>>>> 8aade8a1
 ForwardDiff = "0.10, 1"
 IfElse = "0.1"
 LinearAlgebra = "1.10"
